--- conflicted
+++ resolved
@@ -22,10 +22,6 @@
 
 import (
 	"context"
-<<<<<<< HEAD
-	"encoding/json"
-=======
->>>>>>> cdffdadf
 	"errors"
 	"net"
 	"strings"
@@ -286,11 +282,7 @@
 	// non-nil error to gRPC.
 	//
 	// Deprecated: if V2Balancer is implemented by the Balancer,
-<<<<<<< HEAD
-	// UpdateClientConnState will be called instead.
-=======
 	// UpdateResolverState will be called instead.
->>>>>>> cdffdadf
 	HandleResolvedAddrs([]resolver.Address, error)
 	// Close closes the balancer. The balancer is not required to call
 	// ClientConn.RemoveSubConn for its existing SubConns.
@@ -303,25 +295,6 @@
 	// TODO: add last connection error
 }
 
-<<<<<<< HEAD
-// ClientConnState describes the state of a ClientConn relevant to the
-// balancer.
-type ClientConnState struct {
-	ResolverState resolver.State
-	// The parsed load balancing configuration returned by the builder's
-	// ParseConfig method, if implemented.
-	BalancerConfig serviceconfig.LoadBalancingConfig
-}
-
-// V2Balancer is defined for documentation purposes.  If a Balancer also
-// implements V2Balancer, its UpdateClientConnState method will be called
-// instead of HandleResolvedAddrs and its UpdateSubConnState will be called
-// instead of HandleSubConnStateChange.
-type V2Balancer interface {
-	// UpdateClientConnState is called by gRPC when the state of the ClientConn
-	// changes.
-	UpdateClientConnState(ClientConnState)
-=======
 // V2Balancer is defined for documentation purposes.  If a Balancer also
 // implements V2Balancer, its UpdateResolverState method will be called instead
 // of HandleResolvedAddrs and its UpdateSubConnState will be called instead of
@@ -330,7 +303,6 @@
 	// UpdateResolverState is called by gRPC when the state of the resolver
 	// changes.
 	UpdateResolverState(resolver.State)
->>>>>>> cdffdadf
 	// UpdateSubConnState is called by gRPC when the state of a SubConn
 	// changes.
 	UpdateSubConnState(SubConn, SubConnState)
