--- conflicted
+++ resolved
@@ -17,18 +17,13 @@
 package deploy
 
 import (
-	"bytes"
 	"context"
 	"errors"
 	"testing"
 	"time"
 
-<<<<<<< HEAD
-	"github.com/GoogleContainerTools/skaffold/pkg/skaffold/deploy/resources"
-=======
 	"github.com/GoogleContainerTools/skaffold/pkg/skaffold/deploy/resource"
 	"github.com/google/go-cmp/cmp"
->>>>>>> c3ed5fac
 	appsv1 "k8s.io/api/apps/v1"
 	metav1 "k8s.io/apimachinery/pkg/apis/meta/v1"
 	"k8s.io/apimachinery/pkg/runtime"
@@ -45,11 +40,7 @@
 	tests := []struct {
 		description string
 		deps        []*appsv1.Deployment
-<<<<<<< HEAD
-		expected    map[resources.ResourceObj]time.Duration
-=======
 		expected    []*resource.Deployment
->>>>>>> c3ed5fac
 		shouldErr   bool
 	}{
 		{
@@ -77,15 +68,9 @@
 					Spec: appsv1.DeploymentSpec{ProgressDeadlineSeconds: utilpointer.Int32Ptr(20)},
 				},
 			},
-<<<<<<< HEAD
-			expected: map[resources.ResourceObj]time.Duration{
-				*resources.NewResource("dep1", "test"): time.Duration(10) * time.Second,
-				*resources.NewResource("dep2", "test"): time.Duration(20) * time.Second,
-=======
 			expected: []*resource.Deployment{
 				resource.NewDeployment("dep1", "test", time.Duration(10)*time.Second),
 				resource.NewDeployment("dep2", "test", time.Duration(20)*time.Second),
->>>>>>> c3ed5fac
 			},
 		},
 		{
@@ -103,13 +88,8 @@
 					Spec: appsv1.DeploymentSpec{ProgressDeadlineSeconds: utilpointer.Int32Ptr(300)},
 				},
 			},
-<<<<<<< HEAD
-			expected: map[resources.ResourceObj]time.Duration{
-				*resources.NewResource("dep1", "test"): time.Duration(200) * time.Second,
-=======
 			expected: []*resource.Deployment{
 				resource.NewDeployment("dep1", "test", time.Duration(200)*time.Second),
->>>>>>> c3ed5fac
 			},
 		},
 		{
@@ -135,24 +115,14 @@
 					},
 				},
 			},
-<<<<<<< HEAD
-			expected: map[resources.ResourceObj]time.Duration{
-				*resources.NewResource("dep1", "test"): time.Duration(100) * time.Second,
-				*resources.NewResource("dep2", "test"): time.Duration(200) * time.Second,
-=======
 			expected: []*resource.Deployment{
 				resource.NewDeployment("dep1", "test", time.Duration(100)*time.Second),
 				resource.NewDeployment("dep2", "test", time.Duration(200)*time.Second),
->>>>>>> c3ed5fac
 			},
 		},
 		{
 			description: "no deployments",
-<<<<<<< HEAD
-			expected:    map[resources.ResourceObj]time.Duration{},
-=======
 			expected:    []*resource.Deployment{},
->>>>>>> c3ed5fac
 		},
 		{
 			description: "multiple deployments in different namespaces",
@@ -178,13 +148,8 @@
 					Spec: appsv1.DeploymentSpec{ProgressDeadlineSeconds: utilpointer.Int32Ptr(100)},
 				},
 			},
-<<<<<<< HEAD
-			expected: map[resources.ResourceObj]time.Duration{
-				*resources.NewResource("dep1", "test"): time.Duration(100) * time.Second,
-=======
 			expected: []*resource.Deployment{
-				resource.NewDeployment("dep1", "test", time.Duration(100)*time.Second),
->>>>>>> c3ed5fac
+				resource.NewDeployment("dep2", "test", time.Duration(100)*time.Second),
 			},
 		},
 		{
@@ -201,11 +166,7 @@
 					Spec: appsv1.DeploymentSpec{ProgressDeadlineSeconds: utilpointer.Int32Ptr(100)},
 				},
 			},
-<<<<<<< HEAD
-			expected: map[resources.ResourceObj]time.Duration{},
-=======
 			expected: []*resource.Deployment{},
->>>>>>> c3ed5fac
 		},
 		{
 			description: "deployment in correct namespace deployed by skaffold but different run",
@@ -221,11 +182,7 @@
 					Spec: appsv1.DeploymentSpec{ProgressDeadlineSeconds: utilpointer.Int32Ptr(100)},
 				},
 			},
-<<<<<<< HEAD
-			expected: map[resources.ResourceObj]time.Duration{},
-=======
 			expected: []*resource.Deployment{},
->>>>>>> c3ed5fac
 		},
 	}
 
@@ -237,12 +194,8 @@
 			}
 			client := fakekubeclientset.NewSimpleClientset(objs...)
 			actual, err := getDeployments(client, "test", labeller, time.Duration(200)*time.Second)
-<<<<<<< HEAD
-			t.CheckErrorAndDeepEqual(test.shouldErr, err, &test.expected, &actual)
-=======
 			t.CheckErrorAndDeepEqual(test.shouldErr, err, &test.expected, &actual,
 				cmp.AllowUnexported(resource.Deployment{}, resource.Status{}))
->>>>>>> c3ed5fac
 		})
 	}
 }
@@ -286,19 +239,9 @@
 			t.Override(&util.DefaultExecCommand, test.commands)
 
 			cli := &kubectl.CLI{KubeContext: testKubeContext, Namespace: "test"}
-<<<<<<< HEAD
-			r := resources.NewResource("dep", "test")
-			pollDeploymentRolloutStatus(context.Background(), cli, r, time.Duration(test.duration)*time.Millisecond, actual)
-			if _, ok := actual.Load("dep"); !ok {
-				t.Error("expected result for deployment dep. But found none")
-			}
-			err := getSkaffoldDeployStatus(actual)
-			t.CheckError(test.shouldErr, err)
-=======
 			d := resource.NewDeployment("dep", "test", time.Duration(test.duration)*time.Millisecond)
 			pollDeploymentRolloutStatus(context.Background(), cli, d)
 			t.CheckError(test.shouldErr, d.Status().Error())
->>>>>>> c3ed5fac
 		})
 	}
 }
@@ -401,103 +344,4 @@
 			t.CheckErrorAndDeepEqual(test.shouldErr, err, test.expected, actual)
 		})
 	}
-}
-
-<<<<<<< HEAD
-func TestPrintStatus(t *testing.T) {
-	tests := []struct {
-		description string
-		rs          []*resources.ResourceObj
-		expectedOut string
-		expected    bool
-	}{
-		{
-			description: "single resource successful marked complete - skip print",
-			rs: []*resources.ResourceObj{
-				resources.NewResource("r1", "test").WithUpdatedStatus(
-					resources.NewStatus("success", "ready", nil),
-				).MarkCheckComplete(),
-			},
-			expected: true,
-		},
-		{
-			description: "single resource in error marked complete -skip print",
-			rs: []*resources.ResourceObj{
-				resources.NewResource("r1", "test").WithUpdatedStatus(
-					resources.NewStatus("", "error", fmt.Errorf("error")),
-				).MarkCheckComplete(),
-			},
-			expected: true,
-		},
-		{
-			description: "multiple resources 1 not complete",
-			rs: []*resources.ResourceObj{
-				resources.NewResource("r1", "test").WithUpdatedStatus(
-					resources.NewStatus("succes", "ready", nil),
-				).MarkCheckComplete(),
-				resources.NewResource("r2", "test").WithUpdatedStatus(
-					resources.NewStatus("pending", "pending", nil),
-				),
-			},
-			expectedOut: " - test:deployment/r2 pending\n",
-		},
-		{
-			description: "multiple resources 1 not complete and in error",
-			rs: []*resources.ResourceObj{
-				resources.NewResource("r1", "test").WithUpdatedStatus(
-					resources.NewStatus("succes", "ready", nil),
-				).MarkCheckComplete(),
-				resources.NewResource("r2", "test").WithUpdatedStatus(
-					resources.NewStatus("", "", fmt.Errorf("context deadline expired")),
-				),
-			},
-			expectedOut: " - test:deployment/r2 context deadline expired\n",
-=======
-func TestPrintSummaryStatus(t *testing.T) {
-	tests := []struct {
-		description string
-		pending     int32
-		err         error
-		expected    string
-	}{
-		{
-			description: "no deployment left and current is in success",
-			pending:     0,
-			err:         nil,
-			expected:    " - test:deployment/dep is ready.\n",
-		},
-		{
-			description: "no deployment left and current is in error",
-			pending:     0,
-			err:         errors.New("context deadline expired"),
-			expected:    " - test:deployment/dep failed. Error: context deadline expired.\n",
-		},
-		{
-			description: "more than 1 deployment left and current is in success",
-			pending:     4,
-			err:         nil,
-			expected:    " - test:deployment/dep is ready. [4/10 deployment(s) still pending]\n",
-		},
-		{
-			description: "more than 1 deployment left and current is in error",
-			pending:     8,
-			err:         errors.New("context deadline expired"),
-			expected:    " - test:deployment/dep failed. [8/10 deployment(s) still pending] Error: context deadline expired.\n",
->>>>>>> c3ed5fac
-		},
-	}
-
-	for _, test := range tests {
-		testutil.Run(t, test.description, func(t *testutil.T) {
-			out := new(bytes.Buffer)
-<<<<<<< HEAD
-			actual := printStatus(test.rs, out)
-			t.CheckDeepEqual(test.expectedOut, out.String())
-			t.CheckDeepEqual(test.expected, actual)
-=======
-			printStatusCheckSummary(resource.NewDeployment("dep", "test", 0), int(test.pending), 10, test.err, out)
-			t.CheckDeepEqual(test.expected, out.String())
->>>>>>> c3ed5fac
-		})
-	}
 }